--- conflicted
+++ resolved
@@ -14,17 +14,9 @@
 
 ENV CONDA_PREFIX /opt/conda
 
-<<<<<<< HEAD
-RUN conda install -c conda-forge cdms2 cdutil genutil nco pyzmq psutil lxml
-
-RUN git clone --depth=1 https://github.com/nasa-nccs-cds/CDAS2.git && \
-	cd CDAS2 && \
-	sbt package; exit 0
-=======
 RUN git clone --depth=1 https://github.com/nasa-nccs-cds/CDAS2 && \
 	cd CDAS2 && \
 	sbt publish; exit 0
->>>>>>> a03d5873
 
 RUN cd CDAS2 && \
 	sbt package && \
@@ -32,18 +24,11 @@
 
 WORKDIR /CDAS2
 
-<<<<<<< HEAD
-COPY entrypoint.sh entrypoint.sh
-=======
 RUN python setup.py install
->>>>>>> a03d5873
 
 ENV CDAS_REQUEST_PORT 4356
 ENV CDAS_RESPONSE_PORT 4357
 
-<<<<<<< HEAD
-=======
 COPY entrypoint.sh entrypoint.sh
 
->>>>>>> a03d5873
 ENTRYPOINT ["./entrypoint.sh"]