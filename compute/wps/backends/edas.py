import logging
import uuid
import xml.etree.ElementTree as ET

import cwt
import zmq
from celery.task.control import inspect
from celery.task.control import revoke
from django.conf import settings

from wps import models
from wps import tasks
from wps import WPSError
from wps.backends import backend
from wps.tasks import helpers

__ALL__ = ['EDAS']

logger = logging.getLogger('wps.backends')

class EDASCommunicationError(WPSError):
    def __init__(self, hostname, port):
        msg = 'Communication error with EDAS backend at {hostname}:{port}'

        super(EDASCommunicationError, self).__init__(msg, hostname=hostname, port=port)

class EDAS(backend.Backend):
    def initialize(self):
        pass

    def parse_get_capabilities(self, data):
        index = data.index('!')

        header = data[:index]

        body = data[index+1:]

        capabilities = {}

        root = ET.fromstring(body)

        for module in root:
            module_name = module.attrib['name']

            logger.info('Processing module %r', module_name)

            for kernel in module:
                name = kernel.attrib['name']

                logger.info('\tProcessing kernel %r', name)

                id = '{}:{}'.format(module_name, name)

                #describe = self.describe_process(id)

                title = kernel.attrib['title']

                capabilities[name] = {
                    'module': module_name,
                    'title': title,
                }

        return capabilities

    def get_capabilities(self):
        context = zmq.Context.instance()

        socket = context.socket(zmq.REQ)

        socket.connect('tcp://{}:{}'.format(settings.WPS_EDAS_HOST, settings.WPS_EDAS_REQ_PORT))

        id = uuid.uuid4()

        socket.send('{}!getCapabilities'.format(id))

        # Poll so we can timeout eventually
        if (socket.poll(10 * 1000) == 0):
            logger.info('Failed to retrieve EDAS response')

            socket.close()

            raise EDASCommunicationError(settings.WPS_EDAS_HOST, settings.WPS_EDAS_REQ_PORT)

        data = socket.recv()

        socket.close()

        response = self.parse_get_capabilities(data)

        return response

    def describe_process(self, identifier):
        context = zmq.Context.instance()

        socket = context.socket(zmq.REQ)

        socket.connect('tcp://{}:{}'.format(settings.WPS_EDAS_HOST, settings.WPS_EDAS_REQ_PORT))

        id = uuid.uuid4()

        request = '{}!describeprocess!{}'.format(id, identifier)

        logger.info('Sending %r', request)

        socket.send(request)

        # Poll so we can timeout eventually
        if (socket.poll(10 * 1000) == 0):
            logger.info('Failed to retrieve EDAS response')

            socket.close()

            raise EDASCommunicationError(settings.WPS_EDAS_HOST, settings.WPS_EDAS_REQ_PORT)

<<<<<<< HEAD
    def execute(self, identifier, variables, domains, operations, user, job, **kwargs):
        if len(operations) == 0:
            raise Exception('Must provide atleast one operation')
=======
        data = socket.recv()
>>>>>>> b70c9ba5

    def populate_processes(self):
        server = models.Server.objects.get(host='default')

<<<<<<< HEAD
        params = {
            'user_id': user.id,
            'job_id': job.id,
        }
=======
        logger.info('Registering processes for backend "edas"')

        response = self.get_capabilities()
>>>>>>> b70c9ba5

        metadata = {'inputs': '*', 'datasets': '*'}

        for x, y in response.iteritems():
            identifier = 'EDASK.{}-{}'.format(y['module'], x)

            self.add_process(identifier, y['title'], metadata,
                             abstract=y['title'])

    def execute(self, identifier, variable, domain, operation, **kwargs):
        logger.info('Executing process "{}"'.format(identifier))

        params = {
            'user_id': kwargs.get('user').id,
            'job_id': kwargs.get('job').id
        }

        variable, domain, operation = self.load_data_inputs(variable, domain, operation)

        operation = operation.values()[0]

        logger.info('Operation %r', operation)

        start = tasks.job_started.s(job_id=params['job_id']).set(**helpers.DEFAULT_QUEUE)

        submit = tasks.edas_submit.si(variable.values(), operation.domain,
                                      operation, **params).set(**helpers.EDASK_QUEUE)

        canvas = start | submit

        canvas.delay()<|MERGE_RESOLUTION|>--- conflicted
+++ resolved
@@ -112,27 +112,12 @@
 
             raise EDASCommunicationError(settings.WPS_EDAS_HOST, settings.WPS_EDAS_REQ_PORT)
 
-<<<<<<< HEAD
-    def execute(self, identifier, variables, domains, operations, user, job, **kwargs):
-        if len(operations) == 0:
-            raise Exception('Must provide atleast one operation')
-=======
-        data = socket.recv()
->>>>>>> b70c9ba5
-
     def populate_processes(self):
         server = models.Server.objects.get(host='default')
 
-<<<<<<< HEAD
-        params = {
-            'user_id': user.id,
-            'job_id': job.id,
-        }
-=======
         logger.info('Registering processes for backend "edas"')
 
         response = self.get_capabilities()
->>>>>>> b70c9ba5
 
         metadata = {'inputs': '*', 'datasets': '*'}
 
