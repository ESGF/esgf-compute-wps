import logging

import cwt
from django import db
from django.conf import settings

from wps import models
from wps import WPSError

logger = logging.getLogger('wps.backends')

__all__ = ['Backend']

class BackendMeta(type):
    def __init__(cls, name, bases, dict):
        if not hasattr(cls, 'registry'):
            cls.registry = {}
        else:
            cls.registry[name] = cls()

        cls.NAME = name

        return type.__init__(cls, name, bases, dict)

    def get_backend(cls, name):
        return cls.registry.get(name, None)

VARIABLE = cwt.wps.data_input_description('variable', 'variable', 'application/json', 1, 1)

DOMAIN = cwt.wps.data_input_description('domain', 'domain', 'application/json', 1, 1)

OPERATION = cwt.wps.data_input_description('operation', 'operation', 'application/json', 1, 1)

DATA_INPUTS = [VARIABLE, DOMAIN, OPERATION]

OUTPUT = cwt.wps.process_output_description('output', 'output', 'application/json')

class Backend(object):
    __metaclass__ = BackendMeta

    def __init__(self):
        self.processes = []

<<<<<<< HEAD
    def load_user(self, user_id):
        try:
            user = models.User.objects.get(pk=user_id)
        except models.User.DoesNotExist:
            raise WPSError('User "{}" does not exist', user_id)

        return user

    def generate_output_path(self, user, filename):
        job_id = user.job_set.count()

        return '{}/{}/{}/{}.nc'.format(settings.WPS_PUBLIC_PATH, user.id,
                                       job_id, filename)
=======
    def load_job(self, job_id):
        try:
            job = models.Job.objects.get(pk=job_id)
        except models.Job.DoesNotExist:
            raise WPSError('Job {} does not exist', job_id)
        
        return job
>>>>>>> 2e18cff2

    def add_process(self, identifier, name, metadata, data_inputs=None, process_outputs=None, abstract=None):
        """ Adds a process/operation to a backend.
    
        Metadata should be formed as follows:
            {
                'inputs': 2,
            }

        Args:
            identifier: A str identifer for the process.
            name: A str name for the process.
            metadata: A dict of metadata.
            data_inputs: A list of cwt.wps.DataInputDescription.
            process_outputs: A list of cwt.wps.ProcessOutputDescription.
            abstract: A str abstract for the process.

        Returns:
            None
        """
        if abstract is None:
            abstract = ''

        if data_inputs is None:
            data_inputs = DATA_INPUTS

        if process_outputs is None:
            process_outputs = [OUTPUT]

        args = [
            identifier,
            identifier,
            '1.0.0',
            process_outputs,
        ]

        kwargs = {
            'metadata': metadata,
            'data_inputs': data_inputs,
            'abstract': abstract,
        }

        description = cwt.wps.process_description(*args, **kwargs)

        descriptions = cwt.wps.process_descriptions('en-US', '1.0.0', [description])

        cwt.bds.reset()

        process = {
            'identifier': identifier,
            'backend': self.NAME,
            'abstract': abstract,
            'description': descriptions.toxml(bds=cwt.bds)
        }

        self.processes.append(process)

    def initialize(self):
        pass

    def populate_processes(self):
        raise NotImplementedError('Must implement populate_processes')

    def execute(self, identifier, variables, domains, operations, **kwargs):
        raise NotImplementedError('Must implement execute')

    def workflow(self, root_op, variables, domains, operations, **kwargs):
        raise NotImplementedError('Workflow not implemented')<|MERGE_RESOLUTION|>--- conflicted
+++ resolved
@@ -41,7 +41,6 @@
     def __init__(self):
         self.processes = []
 
-<<<<<<< HEAD
     def load_user(self, user_id):
         try:
             user = models.User.objects.get(pk=user_id)
@@ -50,12 +49,6 @@
 
         return user
 
-    def generate_output_path(self, user, filename):
-        job_id = user.job_set.count()
-
-        return '{}/{}/{}/{}.nc'.format(settings.WPS_PUBLIC_PATH, user.id,
-                                       job_id, filename)
-=======
     def load_job(self, job_id):
         try:
             job = models.Job.objects.get(pk=job_id)
@@ -63,7 +56,12 @@
             raise WPSError('Job {} does not exist', job_id)
         
         return job
->>>>>>> 2e18cff2
+
+    def generate_output_path(self, user, filename):
+        job_id = user.job_set.count()
+
+        return '{}/{}/{}/{}.nc'.format(settings.WPS_PUBLIC_PATH, user.id,
+                                       job_id, filename)
 
     def add_process(self, identifier, name, metadata, data_inputs=None, process_outputs=None, abstract=None):
         """ Adds a process/operation to a backend.
